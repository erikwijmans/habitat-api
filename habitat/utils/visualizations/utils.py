#!/usr/bin/env python3

# Copyright (c) Facebook, Inc. and its affiliates.
# This source code is licensed under the MIT license found in the
# LICENSE file in the root directory of this source tree.

import os
import textwrap
from typing import Dict, List, Optional, Tuple

import imageio
import numpy as np
import tqdm

from habitat.core.logging import logger
from habitat.core.utils import try_cv2_import
from habitat.utils.visualizations import maps

cv2 = try_cv2_import()


def paste_overlapping_image(
    background: np.ndarray,
    foreground: np.ndarray,
    location: Tuple[int, int],
    mask: Optional[np.ndarray] = None,
):
    r"""Composites the foreground onto the background dealing with edge
    boundaries.
    Args:
        background: the background image to paste on.
        foreground: the image to paste. Can be RGB or RGBA. If using alpha
            blending, values for foreground and background should both be
            between 0 and 255. Otherwise behavior is undefined.
        location: the image coordinates to paste the foreground.
        mask: If not None, a mask for deciding what part of the foreground to
            use. Must be the same size as the foreground if provided.
    Returns:
        The modified background image. This operation is in place.
    """
    assert mask is None or mask.shape[:2] == foreground.shape[:2]
    foreground_size = foreground.shape[:2]
    min_pad = (
        max(0, foreground_size[0] // 2 - location[0]),
        max(0, foreground_size[1] // 2 - location[1]),
    )

    max_pad = (
        max(
            0,
            (location[0] + (foreground_size[0] - foreground_size[0] // 2))
            - background.shape[0],
        ),
        max(
            0,
            (location[1] + (foreground_size[1] - foreground_size[1] // 2))
            - background.shape[1],
        ),
    )

    background_patch = background[
        (location[0] - foreground_size[0] // 2 + min_pad[0]) : (
            location[0]
            + (foreground_size[0] - foreground_size[0] // 2)
            - max_pad[0]
        ),
        (location[1] - foreground_size[1] // 2 + min_pad[1]) : (
            location[1]
            + (foreground_size[1] - foreground_size[1] // 2)
            - max_pad[1]
        ),
    ]
    foreground = foreground[
        min_pad[0] : foreground.shape[0] - max_pad[0],
        min_pad[1] : foreground.shape[1] - max_pad[1],
    ]
    if foreground.size == 0 or background_patch.size == 0:
        # Nothing to do, no overlap.
        return background

    if mask is not None:
        mask = mask[
            min_pad[0] : foreground.shape[0] - max_pad[0],
            min_pad[1] : foreground.shape[1] - max_pad[1],
        ]

    if foreground.shape[2] == 4:
        # Alpha blending
        foreground = (
            background_patch.astype(np.int32) * (255 - foreground[:, :, [3]])
            + foreground[:, :, :3].astype(np.int32) * foreground[:, :, [3]]
        ) // 255
    if mask is not None:
        background_patch[mask] = foreground[mask]
    else:
        background_patch[:] = foreground
    return background


def images_to_video(
    images: List[np.ndarray],
    output_dir: str,
    video_name: str,
    fps: int = 10,
    quality: Optional[float] = 5,
    **kwargs,
):
    r"""Calls imageio to run FFMPEG on a list of images. For more info on
    parameters, see https://imageio.readthedocs.io/en/stable/format_ffmpeg.html
    Args:
        images: The list of images. Images should be HxWx3 in RGB order.
        output_dir: The folder to put the video in.
        video_name: The name for the video.
        fps: Frames per second for the video. Not all values work with FFMPEG,
            use at your own risk.
        quality: Default is 5. Uses variable bit rate. Highest quality is 10,
            lowest is 0.  Set to None to prevent variable bitrate flags to
            FFMPEG so you can manually specify them using output_params
            instead. Specifying a fixed bitrate using ‘bitrate’ disables
            this parameter.
    """
    assert 0 <= quality <= 10
    if not os.path.exists(output_dir):
        os.makedirs(output_dir)
    video_name = video_name.replace(" ", "_").replace("\n", "_") + ".mp4"
    writer = imageio.get_writer(
        os.path.join(output_dir, video_name),
        fps=fps,
        quality=quality,
        **kwargs,
    )
    logger.info(f"Video created: {os.path.join(output_dir, video_name)}")
    for im in tqdm.tqdm(images):
        writer.append_data(im)
    writer.close()


def draw_collision(view: np.ndarray, alpha: float = 0.4) -> np.ndarray:
    r"""Draw translucent red strips on the border of input view to indicate
    a collision has taken place.
    Args:
        view: input view of size HxWx3 in RGB order.
        alpha: Opacity of red collision strip. 1 is completely non-transparent.
    Returns:
        A view with collision effect drawn.
    """
    strip_width = view.shape[0] // 20
    mask = np.ones(view.shape)
    mask[strip_width:-strip_width, strip_width:-strip_width] = 0
    mask = mask == 1
    view[mask] = (alpha * np.array([255, 0, 0]) + (1.0 - alpha) * view)[mask]
    return view


def observations_to_image(observation: Dict, info: Dict) -> np.ndarray:
    r"""Generate image of single frame from observation and info
    returned from a single environment step().

    Args:
        observation: observation returned from an environment step().
        info: info returned from an environment step().

    Returns:
        generated image of a single frame.
    """
    egocentric_view = []
    if "rgb" in observation:
        observation_size = observation["rgb"].shape[0]
        egocentric_view.append(observation["rgb"][:, :, :3])

    # draw depth map if observation has depth info
    if "depth" in observation:
        observation_size = observation["depth"].shape[0]
        depth_map = (observation["depth"].squeeze() * 255).astype(np.uint8)
        depth_map = np.stack([depth_map for _ in range(3)], axis=2)
<<<<<<< HEAD
        egocentric_view.appned(depth_map)
=======
        egocentric_view.append(depth_map)
>>>>>>> 85b7907e

    assert (
        len(egocentric_view) > 0
    ), "Expected at least one visual sensor enabled."
    egocentric_view = np.concatenate(egocentric_view, axis=1)

    # draw collision
    if "collisions" in info and info["collisions"]["is_collision"]:
        egocentric_view = draw_collision(egocentric_view)

    frame = egocentric_view

    if "top_down_map" in info:
        top_down_map = info["top_down_map"]["map"]
        top_down_map = maps.colorize_topdown_map(
            top_down_map, info["top_down_map"]["fog_of_war_mask"]
        )
        map_agent_pos = info["top_down_map"]["agent_map_coord"]
        top_down_map = maps.draw_agent(
            image=top_down_map,
            agent_center_coord=map_agent_pos,
            agent_rotation=info["top_down_map"]["agent_angle"],
            agent_radius_px=top_down_map.shape[0] // 16,
        )

        if top_down_map.shape[0] > top_down_map.shape[1]:
            top_down_map = np.rot90(top_down_map, 1)

        # scale top down map to align with rgb view
        old_h, old_w, _ = top_down_map.shape
        top_down_height = observation_size
        top_down_width = int(float(top_down_height) / old_h * old_w)
        # cv2 resize (dsize is width first)
        top_down_map = cv2.resize(
            top_down_map,
            (top_down_width, top_down_height),
            interpolation=cv2.INTER_CUBIC,
        )
        frame = np.concatenate((egocentric_view, top_down_map), axis=1)
    return frame


def append_text_to_image(image: np.ndarray, text: str):
    r""" Appends text underneath an image of size (height, width, channels).
    The returned image has white text on a black background. Uses textwrap to
    split long text into multiple lines.
    Args:
        image: the image to put text underneath
        text: a string to display
    Returns:
        A new image with text inserted underneath the input image
    """
    h, w, c = image.shape
    font_size = 0.5
    font_thickness = 1
    font = cv2.FONT_HERSHEY_SIMPLEX
    blank_image = np.zeros(image.shape, dtype=np.uint8)

    char_size = cv2.getTextSize(" ", font, font_size, font_thickness)[0]
    wrapped_text = textwrap.wrap(text, width=int(w / char_size[0]))

    y = 0
    for line in wrapped_text:
        textsize = cv2.getTextSize(line, font, font_size, font_thickness)[0]
        y += textsize[1] + 10
        x = 10
        cv2.putText(
            blank_image,
            line,
            (x, y),
            font,
            font_size,
            (255, 255, 255),
            font_thickness,
            lineType=cv2.LINE_AA,
        )
    text_image = blank_image[0 : y + 10, 0:w]
    final = np.concatenate((image, text_image), axis=0)
    return final<|MERGE_RESOLUTION|>--- conflicted
+++ resolved
@@ -173,11 +173,7 @@
         observation_size = observation["depth"].shape[0]
         depth_map = (observation["depth"].squeeze() * 255).astype(np.uint8)
         depth_map = np.stack([depth_map for _ in range(3)], axis=2)
-<<<<<<< HEAD
-        egocentric_view.appned(depth_map)
-=======
         egocentric_view.append(depth_map)
->>>>>>> 85b7907e
 
     assert (
         len(egocentric_view) > 0
